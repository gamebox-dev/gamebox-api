--- conflicted
+++ resolved
@@ -8,11 +8,7 @@
 {
     public class IGDBGameSource : Connector, IGameSource
     {
-<<<<<<< HEAD
         public async Task<List<ExternalGame>> SearchGames(string q)
-=======
-        public async Task<ExternalGame?> SearchGames(string q)
->>>>>>> 8da0f303
         {
             var client = new HttpClient();
             var clientID = EnvironmentUtility.GetVariable("IGDB_CLIENT_ID");
@@ -30,142 +26,54 @@
             if (token == null)
                 return null;
 
-<<<<<<< HEAD
-            var gameRequest = new HttpRequestMessage
-            {
-                Method = HttpMethod.Post,
-                RequestUri = new Uri("https://api.igdb.com/v4/games"),
-                Content = new StringContent($"fields name,platforms,summary,cover;search \"{q}\";limit 10;")
-                {
-                    Headers =
-                    {
-                        ContentType = new MediaTypeHeaderValue ("text/plain")
-                    }
-                },
-                Headers =
-                {
-                    { "Client-ID", $"{clientID}" },
-                    { "Authorization", $"Bearer {tokenResp.access_token}" }
-                },
-            };
-
-            List<Game?> gameResp;
-            using (var gameResponse = await client.SendAsync(gameRequest))
-            {
-                gameResponse.EnsureSuccessStatusCode();
-                string gameRespString = await gameResponse.Content.ReadAsStringAsync();
-                gameResp = Newtonsoft.Json.JsonConvert.DeserializeObject<List<Game?>>(gameRespString) ?? new List<Game?>();
-                if (gameResp.Count == 0)
-                    return new List<ExternalGame>();
-            }
-
-            List<int> gameIDs = gameResp.Select(game => game?.id ?? -1).ToList();
-            string gameIDsStr = string.Join(",", gameIDs.Select(id => id.ToString()));
-
-            var coverRequest = new HttpRequestMessage
-            {
-                Method = HttpMethod.Post,
-                RequestUri = new Uri("https://api.igdb.com/v4/covers"),
-                Content = new StringContent($"fields url,game;where game = ({gameIDsStr});limit {gameIDs.Count};")
-=======
             List<Game>? games = await PostRequest<List<Game>>(
                 "https://api.igdb.com/v4/games",
-                $"fields name,platforms,summary,cover;where name = \"{q}\";",
+                $"fields name,platforms,summary,cover;search \"{q}\";limit 10;",
                 new Dictionary<string, string>
                 {
                     { "Client-ID", $"{clientID}" },
                     { "Authorization", $"Bearer {token.access_token}" }
                 }
             );
-            Game? game = games?.FirstOrDefault();
-            if (game == null)
+            if (games == null || games.Count == 0)
                 return null;
 
+            string gameIDs = string.Join(",", games?.Select(game => game.id) ?? new List<int>());
             List<Cover>? covers = await PostRequest<List<Cover>>(
                 "https://api.igdb.com/v4/covers",
-                $"fields url;where game = {game.id};",
+                $"fields url,game;where game = ({gameIDs});",
                 new Dictionary<string, string>
->>>>>>> 8da0f303
                 {
                     { "Client-ID", $"{clientID}" },
                     { "Authorization", $"Bearer {token.access_token}" }
                 }
-<<<<<<< HEAD
-            };
+            );
 
-            List<Cover?> coverResp;
-            using (var coverResponse = await client.SendAsync(coverRequest))
-            {
-                string coverRespString = await coverResponse.Content.ReadAsStringAsync();
-                coverResp = Newtonsoft.Json.JsonConvert.DeserializeObject<List<Cover?>>(coverRespString) ?? new List<Cover?>();
-                if (coverResp.Count == 0)
-                    return new List<ExternalGame>();
-            }
-
-            string totalIDs = string.Join(",", gameResp.Select(game => string.Join(",", game.platforms.Select(platform => platform.ToString()))));
+            string totalIDs = string.Join(",", games.Select(game => string.Join(",", game.platforms.Select(platform => platform.ToString()))));
             int count = totalIDs.Split(",").Length;
-            string platformIDFilter = totalIDs.Length > 0 ? $"where id = ({totalIDs})" : string.Empty;
-            var platformRequest = new HttpRequestMessage
-            {
-                Method = HttpMethod.Post,
-                RequestUri = new Uri("https://api.igdb.com/v4/platforms"),
-                Content = new StringContent($"fields abbreviation;{platformIDFilter};limit {count};")
-                {
-                    Headers =
-                    {
-                        ContentType = MediaTypeHeaderValue.Parse("text/plain")
-                    }
-                },
-                Headers =
-=======
-            );
-            Cover? cover = covers?.FirstOrDefault();
-
-            string platformIDFilter = game.platforms?.Count > 0 ? $"where id = ({string.Join(',', game.platforms.Select(x => x.ToString()))})" : string.Empty;
+            string platformIDFilter = totalIDs.Length > 0 ? $"where id = ({totalIDs});" : string.Empty;
             List<Platform>? platforms = await PostRequest<List<Platform>>(
                 "https://api.igdb.com/v4/platforms",
-                $"fields abbreviation;{platformIDFilter};",
+                $"fields abbreviation;{platformIDFilter}",
                 new Dictionary<string, string>
->>>>>>> 8da0f303
                 {
                     { "Client-ID", $"{clientID}" },
                     { "Authorization", $"Bearer {token.access_token}" }
                 }
-<<<<<<< HEAD
-            };
-
-            List<Platform>? platformResp;
-            using (var platformResponse = await client.SendAsync(platformRequest))
-            {
-                string platformRespString = await platformResponse.Content.ReadAsStringAsync();
-                platformResp = Newtonsoft.Json.JsonConvert.DeserializeObject<List<Platform>>(platformRespString);
-                if (platformResp == null)
-                    return new List<ExternalGame>();
-            }
-=======
             );
             if (platforms == null)
                 return null;
->>>>>>> 8da0f303
 
             List<ExternalGame> externalGames = new List<ExternalGame>();
-            foreach(Game? game in gameResp)
+            foreach(Game? game in games)
             {
-<<<<<<< HEAD
                 int extID = game.id;
                 string title = game.name;
                 string desc = game.summary;
-                string imgPath = coverResp.Where(cover => cover.game == game.id).FirstOrDefault()?.url ?? string.Empty;
+                string imgPath = covers.Where(cover => cover.game == extID).FirstOrDefault()?.url ?? string.Empty;
                 List<ExternalPlatform> externalPlatforms = game.platforms.Select(plat =>
-=======
-                ExternalID = game.id,
-                Title = game.name,
-                Description = game.summary,
-                ImagePath = cover?.url,
-                Platforms = platforms.Select(x =>
->>>>>>> 8da0f303
                 {
-                    Platform p = platformResp.Where(platform => platform.id == plat).FirstOrDefault() ?? new Platform();
+                    Platform p = platforms.Where(platform => platform.id == plat).FirstOrDefault() ?? new Platform();
                     return new ExternalPlatform
                     {
                         ID = p.id,
